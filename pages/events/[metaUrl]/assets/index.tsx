import { Box } from '@mui/material';
import { useRouter } from 'next/router';
import { useState } from 'react';

<<<<<<< HEAD
import { Button, Card, H4, Breadcrumb } from '@/components/common';
import { EventAssetsForm } from '@/components/features/events/create/assets';
=======
import { withAuth } from '@/components/Auth/withAuth';
import { Breadcrumb, Button, Card, H3 } from '@/components/common';
import { EventAssetsForm } from '@/components/features/events/assets';
>>>>>>> 8906e912
import DashboardLayout from '@/layouts/dashboard';

interface AssetFiles {
  thumbnail?: File;
  supportingImages: (File | null)[];
}

interface AssetPayload {
  eventId: string;
  assetId: string;
  order: number;
}

const AssetsPage = () => {
  const router = useRouter();
  const { metaUrl } = router.query;
  const [assetFiles, setAssetFiles] = useState<AssetFiles>({
    supportingImages: [null, null, null, null]
  });
  const [showError, setShowError] = useState(false);

  // Prevent hydration error by checking if router is ready
  if (!router.isReady) {
    return null;
  }

  const breadcrumbSteps = [
    { label: 'Event Detail' },
    { label: 'Ticket Detail' },
    { label: 'Asset Event', active: true }
  ];

  const handleFilesChange = (files: AssetFiles) => {
    setAssetFiles(files);
  };

  const generateAssetId = (file: File, order: number): string => {
    return `asset_${metaUrl}_${order}_${Date.now()}_${file.name.replace(/[^a-zA-Z0-9]/g, '')}`;
  };

  const handleSubmitEvent = async () => {
    if (!metaUrl) {
      alert('Event ID not found');
      return;
    }

    // Check if thumbnail (order 1) is required
    if (!assetFiles.thumbnail) {
      setShowError(true);
      return;
    }

    const payload: AssetPayload[] = [];
    const allFiles = [assetFiles.thumbnail, ...assetFiles.supportingImages];
    const validFiles = allFiles.filter((file): file is File => file !== null);

    validFiles.forEach((file, index) => {
      payload.push({
        eventId: metaUrl as string,
        assetId: generateAssetId(file, index + 1),
        order: index + 1
      });
    });

    // Clear error state when submission is successful
    setShowError(false);

    try {
      console.log('Submitting event assets:', payload);

      // TODO: Replace with actual API call
      // const response = await assetsService.createEventAssets(payload);

      // Simulate API call
      await new Promise((resolve) => setTimeout(resolve, 1000));

      // TODO: Navigate to next step or event detail page
      // router.push(`/events/${metaUrl}`);
    } catch (error: any) {
      console.error('Failed to submit event assets:', error);
    }
  };

  return (
    <DashboardLayout>
      <Box>
        <H4 color="text.primary" fontWeight={700} marginBottom="16px">
          Create Event
        </H4>

        <Box marginBottom="24px">
          <Breadcrumb steps={breadcrumbSteps} />
        </Box>

        <Card>
          <EventAssetsForm
            onFilesChange={handleFilesChange}
            showError={showError}
          />

          <Box display="flex" gap="24px" justifyContent="flex-end">
            <Button variant="primary" onClick={handleSubmitEvent}>
              Submit Event
            </Button>
          </Box>
        </Card>
      </Box>
    </DashboardLayout>
  );
};

// Export with authentication wrapper that requires authentication
export default withAuth(AssetsPage, { requireAuth: true });<|MERGE_RESOLUTION|>--- conflicted
+++ resolved
@@ -1,15 +1,9 @@
 import { Box } from '@mui/material';
 import { useRouter } from 'next/router';
 import { useState } from 'react';
-
-<<<<<<< HEAD
 import { Button, Card, H4, Breadcrumb } from '@/components/common';
 import { EventAssetsForm } from '@/components/features/events/create/assets';
-=======
 import { withAuth } from '@/components/Auth/withAuth';
-import { Breadcrumb, Button, Card, H3 } from '@/components/common';
-import { EventAssetsForm } from '@/components/features/events/assets';
->>>>>>> 8906e912
 import DashboardLayout from '@/layouts/dashboard';
 
 interface AssetFiles {
@@ -121,5 +115,4 @@
   );
 };
 
-// Export with authentication wrapper that requires authentication
 export default withAuth(AssetsPage, { requireAuth: true });
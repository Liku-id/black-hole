--- conflicted
+++ resolved
@@ -353,21 +353,8 @@
             )}
 
             <Box display="flex" gap={2} justifyContent="flex-end">
-<<<<<<< HEAD
               <Button disabled={loading} type="submit" variant="primary">
                 Submit
-=======
-              <Button
-                id="save_draft_button"
-                disabled={loading}
-                variant="secondary"
-                onClick={handleSaveDraft}
-              >
-                Save Draft
-              </Button>
-              <Button id="continue_button" disabled={loading} type="submit" variant="primary">
-                Continue
->>>>>>> ce7942de
               </Button>
             </Box>
           </Box>

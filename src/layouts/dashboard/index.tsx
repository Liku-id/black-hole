--- conflicted
+++ resolved
@@ -107,11 +107,7 @@
         />
       </Box>
 
-<<<<<<< HEAD
-      <Body1 color="text.secondary" padding="0px 16px 8px">
-=======
       <Body1 color="text.secondary" padding="16px">
->>>>>>> d3e4e2c4
         Menu
       </Body1>
       <List sx={{ padding: 0 }}>

import { useApi } from '@/hooks/useApi';
import { withdrawalService } from '@/services/withdrawal';

interface UseWithdrawalsParams {
  status?: string;
  show?: number;
  page?: number;
}

export const useWithdrawals = (params?: UseWithdrawalsParams) => {
  const { data, error, loading, mutate } = useApi(
    ['/api/withdrawal', params],
    () => withdrawalService.getWithdrawals(params)
  );

  return {
    withdrawals: data?.body?.data || [],
<<<<<<< HEAD
    loading: isLoading,
    error: error?.message || null,
    mutate,
    pagination: data?.body?.pagination || null
=======
    loading: loading,
    error: error,
    mutate,
    pagination: data?.body?.pagination
>>>>>>> c606cabc
  };
};<|MERGE_RESOLUTION|>--- conflicted
+++ resolved
@@ -15,16 +15,9 @@
 
   return {
     withdrawals: data?.body?.data || [],
-<<<<<<< HEAD
-    loading: isLoading,
-    error: error?.message || null,
-    mutate,
-    pagination: data?.body?.pagination || null
-=======
     loading: loading,
     error: error,
     mutate,
     pagination: data?.body?.pagination
->>>>>>> c606cabc
   };
 };
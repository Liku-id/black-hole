--- conflicted
+++ resolved
@@ -28,13 +28,8 @@
         paper: '#FFFFFF'
       },
       error: {
-<<<<<<< HEAD
-        main: '#FF1943',
-        light: '#FCF0FB'
-=======
         main: '#E7031E',
         light: '#FDE6E9'
->>>>>>> cad9e30f
       },
       common: {
         black: '#000000',
